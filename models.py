--- conflicted
+++ resolved
@@ -47,10 +47,7 @@
     first_name = Column(String)
     last_name = Column(String)
     hashed_password = Column(String)
-<<<<<<< HEAD
-=======
     age = Column(String)
->>>>>>> ea4db99d
     level = Column(String)
     position = Column(String)
     # player_details = Column(JSON)
